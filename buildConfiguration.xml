--- conflicted
+++ resolved
@@ -8,18 +8,6 @@
   <nugetVersion>3.5.0-rc-1285</nugetVersion>
   <dependencies>
     <dependency>
-<<<<<<< HEAD
-      <nugetVersion>"Microsoft.IdentityModel.Logging": "1.1.3</nugetVersion>
-    </dependency>
-    <dependency>
-      <nugetVersion>"Microsoft.IdentityModel.Protocols": "2.1.3</nugetVersion>
-    </dependency>
-    <dependency>
-      <nugetVersion>"Microsoft.IdentityModel.Tokens": "5.1.3</nugetVersion>
-    </dependency>
-    <dependency>
-      <nugetVersion>"System.IdentityModel.Tokens.Jwt": "5.1.3</nugetVersion>
-=======
       <nugetVersion>"Microsoft.IdentityModel.Logging": "1.1.4</nugetVersion>
     </dependency>
     <dependency>
@@ -30,7 +18,6 @@
     </dependency>
     <dependency>
       <nugetVersion>"System.IdentityModel.Tokens.Jwt": "5.1.4</nugetVersion>
->>>>>>> b07c9574
     </dependency>
   </dependencies>
   <projects>

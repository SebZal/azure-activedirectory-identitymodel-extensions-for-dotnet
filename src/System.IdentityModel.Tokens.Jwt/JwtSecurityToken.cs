--- conflicted
+++ resolved
@@ -29,10 +29,6 @@
 using System.Collections.Generic;
 using System.Security.Claims;
 using System.Text.RegularExpressions;
-<<<<<<< HEAD
-using Microsoft.IdentityModel.Logging;
-=======
->>>>>>> 51182361
 using System.Threading;
 
 namespace System.IdentityModel.Tokens.Jwt
@@ -63,14 +59,6 @@
             // Quick fix prior to beta8, will add configuration in RC
             var regex = new Regex(JwtConstants.JsonCompactSerializationRegex);
             if (regex.MatchTimeout == Timeout.InfiniteTimeSpan)
-<<<<<<< HEAD
-            {
-                regex = new Regex(JwtConstants.JsonCompactSerializationRegex, RegexOptions.None, TimeSpan.FromSeconds(2));
-            }
-
-            if (!regex.IsMatch(jwtEncodedString))
-=======
->>>>>>> 51182361
             {
                 regex = new Regex(JwtConstants.JsonCompactSerializationRegex, RegexOptions.None, TimeSpan.FromMilliseconds(100));
             }

//------------------------------------------------------------------------------
//
// Copyright (c) Microsoft Corporation.
// All rights reserved.
//
// This code is licensed under the MIT License.
//
// Permission is hereby granted, free of charge, to any person obtaining a copy
// of this software and associated documentation files(the "Software"), to deal
// in the Software without restriction, including without limitation the rights
// to use, copy, modify, merge, publish, distribute, sublicense, and / or sell
// copies of the Software, and to permit persons to whom the Software is
// furnished to do so, subject to the following conditions :
//
// The above copyright notice and this permission notice shall be included in
// all copies or substantial portions of the Software.
//
// THE SOFTWARE IS PROVIDED "AS IS", WITHOUT WARRANTY OF ANY KIND, EXPRESS OR
// IMPLIED, INCLUDING BUT NOT LIMITED TO THE WARRANTIES OF MERCHANTABILITY,
// FITNESS FOR A PARTICULAR PURPOSE AND NONINFRINGEMENT.IN NO EVENT SHALL THE
// AUTHORS OR COPYRIGHT HOLDERS BE LIABLE FOR ANY CLAIM, DAMAGES OR OTHER
// LIABILITY, WHETHER IN AN ACTION OF CONTRACT, TORT OR OTHERWISE, ARISING FROM,
// OUT OF OR IN CONNECTION WITH THE SOFTWARE OR THE USE OR OTHER DEALINGS IN
// THE SOFTWARE.
//
//------------------------------------------------------------------------------

using System.Collections.Generic;
using System.ComponentModel;
using System.Security.Claims;
using System.Security.Cryptography;
using System.Security.Cryptography.X509Certificates;
using System.Text;
using System.Text.RegularExpressions;
using System.Xml;
using Microsoft.IdentityModel.Logging;
using Microsoft.IdentityModel.Tokens;

using TokenLogMessages = Microsoft.IdentityModel.Tokens.LogMessages;

namespace System.IdentityModel.Tokens.Jwt
{
    /// <summary>
    /// A <see cref="SecurityTokenHandler"/> designed for creating and validating Json Web Tokens. See: http://tools.ietf.org/html/rfc7519 and http://www.rfc-editor.org/info/rfc7515
    /// </summary>
    public class JwtSecurityTokenHandler : SecurityTokenHandler
    {
        internal static Regex RegexJws;
        internal static Regex RegexJwe;

        private delegate bool CertMatcher(X509Certificate2 cert);
        private int _defaultTokenLifetimeInMinutes = DefaultTokenLifetimeInMinutes;
        private ISet<string> _inboundClaimFilter;
        private IDictionary<string, string> _inboundClaimTypeMap;
        private static string _jsonClaimType = _namespace + "/json_type";
        private const string _namespace = "http://schemas.xmlsoap.org/ws/2005/05/identity/claimproperties";
        private IDictionary<string, string> _outboundClaimTypeMap;
        private IDictionary<string, string> _outboundAlgorithmMap = null;
        private static string _shortClaimType = _namespace + "/ShortTypeName";

        /// <summary>
        /// Default lifetime of tokens created. When creating tokens, if 'expires' and 'notbefore' are both null, then a default will be set to: expires = DateTime.UtcNow, notbefore = DateTime.UtcNow + TimeSpan.FromMinutes(TokenLifetimeInMinutes).
        /// </summary>
        public static readonly int DefaultTokenLifetimeInMinutes = 60;

        /// <summary>
        /// Default claim type mapping for inbound claims.
        /// </summary>
        public static IDictionary<string, string> DefaultInboundClaimTypeMap = ClaimTypeMapping.InboundClaimTypeMap;

        /// <summary>
        /// Default claim type mapping for outbound claims.
        /// </summary>
        public static IDictionary<string, string> DefaultOutboundClaimTypeMap = ClaimTypeMapping.OutboundClaimTypeMap;

        /// <summary>
        /// Default claim type filter list.
        /// </summary>
        public static ISet<string> DefaultInboundClaimFilter = ClaimTypeMapping.InboundClaimFilter;

        /// <summary>
        /// Default JwtHeader algorithm mapping
        /// </summary>
        public static IDictionary<string, string> DefaultOutboundAlgorithmMap;

        /// <summary>
        /// Static initializer for a new object. Static initializers run before the first instance of the type is created.
        /// </summary>
        static JwtSecurityTokenHandler()
        {
            LogHelper.LogVerbose("Assembly version info: " + typeof(JwtSecurityTokenHandler).AssemblyQualifiedName);
            DefaultOutboundAlgorithmMap = new Dictionary<string, string>
            {
                 { SecurityAlgorithms.EcdsaSha256Signature, SecurityAlgorithms.EcdsaSha256 },
                 { SecurityAlgorithms.EcdsaSha384Signature, SecurityAlgorithms.EcdsaSha384 },
                 { SecurityAlgorithms.EcdsaSha512Signature, SecurityAlgorithms.EcdsaSha512 },
                 { SecurityAlgorithms.HmacSha256Signature, SecurityAlgorithms.HmacSha256 },
                 { SecurityAlgorithms.HmacSha384Signature, SecurityAlgorithms.HmacSha384 },
                 { SecurityAlgorithms.HmacSha512Signature, SecurityAlgorithms.HmacSha512 },
                 { SecurityAlgorithms.RsaSha256Signature, SecurityAlgorithms.RsaSha256 },
                 { SecurityAlgorithms.RsaSha384Signature, SecurityAlgorithms.RsaSha384 },
                 { SecurityAlgorithms.RsaSha512Signature, SecurityAlgorithms.RsaSha512 },
<<<<<<< HEAD
             };

             RegexJws = new Regex(JwtConstants.JsonCompactSerializationRegex, RegexOptions.Compiled | RegexOptions.CultureInvariant, TimeSpan.FromMilliseconds(100));
             RegexJwe = new Regex(JwtConstants.JweCompactSerializationRegex, RegexOptions.Compiled | RegexOptions.CultureInvariant, TimeSpan.FromMilliseconds(100));                    
=======
            };

            RegexJws = new Regex(JwtConstants.JsonCompactSerializationRegex, RegexOptions.Compiled | RegexOptions.CultureInvariant, TimeSpan.FromMilliseconds(100));
            RegexJwe = new Regex(JwtConstants.JweCompactSerializationRegex, RegexOptions.Compiled | RegexOptions.CultureInvariant, TimeSpan.FromMilliseconds(100));
>>>>>>> 8ea6aba8
        }

        /// <summary>
        /// Initializes a new instance of the <see cref="JwtSecurityTokenHandler"/> class.
        /// </summary>
        public JwtSecurityTokenHandler()
        {
            _inboundClaimTypeMap = new Dictionary<string, string>(DefaultInboundClaimTypeMap);
            _outboundClaimTypeMap = new Dictionary<string, string>(DefaultOutboundClaimTypeMap);
            _inboundClaimFilter = new HashSet<string>(DefaultInboundClaimFilter);
            _outboundAlgorithmMap = new Dictionary<string, string>(DefaultOutboundAlgorithmMap);
        }

        /// <summary>
        /// Gets or sets the <see cref="InboundClaimTypeMap"/> which is used when setting the <see cref="Claim.Type"/> for claims in the <see cref="ClaimsPrincipal"/> extracted when validating a <see cref="JwtSecurityToken"/>. 
        /// <para>The <see cref="Claim.Type"/> is set to the JSON claim 'name' after translating using this mapping.</para>
        /// <para>The default value is ClaimTypeMapping.InboundClaimTypeMap.</para>
        /// </summary>
        /// <exception cref="ArgumentNullException">'value' is null.</exception>
        public IDictionary<string, string> InboundClaimTypeMap
        {
            get
            {
                return _inboundClaimTypeMap;
            }

            set
            {
                _inboundClaimTypeMap = value ?? throw LogHelper.LogArgumentNullException(nameof(value));
            }
        }

        /// <summary>
        /// <para>Gets or sets the <see cref="OutboundClaimTypeMap"/> which is used when creating a <see cref="JwtSecurityToken"/> from <see cref="Claim"/>(s).</para>
        /// <para>The JSON claim 'name' value is set to <see cref="Claim.Type"/> after translating using this mapping.</para>
        /// <para>The default value is ClaimTypeMapping.OutboundClaimTypeMap</para>
        /// </summary>
        /// <remarks>This mapping is applied only when using <see cref="JwtPayload.AddClaim"/> or <see cref="JwtPayload.AddClaims"/>. Adding values directly will not result in translation.</remarks>
        /// <exception cref="ArgumentNullException">'value' is null.</exception>
        public IDictionary<string, string> OutboundClaimTypeMap
        {
            get
            {
                return _outboundClaimTypeMap;
            }

            set
            {
                if (value == null)
                    throw LogHelper.LogArgumentNullException(nameof(value));

                _outboundClaimTypeMap = value;
            }
        }

        /// <summary>
        /// Gets the outbound algorithm map that is passed to the <see cref="JwtHeader"/> constructor.
        /// </summary>
        public IDictionary<string, string> OutboundAlgorithmMap
        {
            get
            {
                return _outboundAlgorithmMap;
            }
        }


        /// <summary>Gets or sets the <see cref="ISet{String}"/> used to filter claims when populating a <see cref="ClaimsIdentity"/> claims form a <see cref="JwtSecurityToken"/>.
        /// When a <see cref="JwtSecurityToken"/> is validated, claims with types found in this <see cref="ISet{String}"/> will not be added to the <see cref="ClaimsIdentity"/>.
        /// <para>The default value is ClaimTypeMapping.InboundClaimFilter.</para>
        /// </summary>
        /// <exception cref="ArgumentNullException">'value' is null.</exception>
        public ISet<string> InboundClaimFilter
        {
            get
            {
                return _inboundClaimFilter;
            }

            set
            {
                if (value == null)
                    throw LogHelper.LogArgumentNullException(nameof(value));

                _inboundClaimFilter = value;
            }
        }

        /// <summary>
        /// Gets or sets the property name of <see cref="Claim.Properties"/> the will contain the original JSON claim 'name' if a mapping occurred when the <see cref="Claim"/>(s) were created.
        /// <para>See <seealso cref="InboundClaimTypeMap"/> for more information.</para>
        /// </summary>
        /// <exception cref="ArgumentException">If <see cref="string"/>.IsNullOrWhiteSpace('value') is true.</exception>
        public static string ShortClaimTypeProperty
        {
            get
            {
                return _shortClaimType;
            }

            set
            {
                if (string.IsNullOrWhiteSpace(value))
                    throw LogHelper.LogArgumentNullException(nameof(value));

                _shortClaimType = value;
            }
        }

        /// <summary>
        /// Gets or sets the property name of <see cref="Claim.Properties"/> the will contain .Net type that was recognized when JwtPayload.Claims serialized the value to JSON.
        /// <para>See <seealso cref="InboundClaimTypeMap"/> for more information.</para>
        /// </summary>
        /// <exception cref="ArgumentException">If <see cref="string"/>.IsNullOrWhiteSpace('value') is true.</exception>
        public static string JsonClaimTypeProperty
        {
            get
            {
                return _jsonClaimType;
            }

            set
            {
                if (string.IsNullOrWhiteSpace(value))
                    throw LogHelper.LogArgumentNullException(nameof(value));

                _jsonClaimType = value;
            }
        }

        /// <summary>
        /// Returns a value that indicates if this handler can validate a <see cref="SecurityToken"/>.
        /// </summary>
        /// <returns>'true', indicating this instance can validate a <see cref="JwtSecurityToken"/>.</returns>
        public override bool CanValidateToken
        {
            get { return true; }
        }

        /// <summary>
        /// Gets the value that indicates if this instance can write a <see cref="SecurityToken"/>.
        /// </summary>
        /// <returns>'true', indicating this instance can write a <see cref="JwtSecurityToken"/>.</returns>
        public override bool CanWriteToken
        {
            get { return true; }
        }

        /// <summary>
        /// Gets or sets the token lifetime in minutes.
        /// </summary>
        /// <remarks>Used by <see cref="CreateToken(SecurityTokenDescriptor)"/> to set the default expiration ('exp'). <see cref="DefaultTokenLifetimeInMinutes"/> for the default.</remarks>
        /// <exception cref="ArgumentOutOfRangeException">'value' less than 1.</exception>
        public int TokenLifetimeInMinutes
        {
            get
            {
                return _defaultTokenLifetimeInMinutes;
            }

            set
            {
                if (value < 1)
                    throw LogHelper.LogExceptionMessage(new ArgumentOutOfRangeException(nameof(value), LogHelper.FormatInvariant(TokenLogMessages.IDX10104, value)));

                _defaultTokenLifetimeInMinutes = value;
            }
        }

        /// <summary>
        /// Gets the type of the <see cref="System.IdentityModel.Tokens.Jwt.JwtSecurityToken"/>.
        /// </summary>
        /// <return>The type of <see cref="System.IdentityModel.Tokens.Jwt.JwtSecurityToken"/></return>
        public override Type TokenType
        {
            get { return typeof(JwtSecurityToken); }
        }

        /// <summary>
        /// Determines if the string is a well formed Json Web Token (JWT).
        /// <para>see: http://tools.ietf.org/html/rfc7519 </para>
        /// </summary>
        /// <param name="token">String that should represent a valid JWT.</param>
        /// <remarks>Uses <see cref="Regex.IsMatch(string, string)"/> matching one of:
        /// <para>JWS: @"^[A-Za-z0-9-_]+\.[A-Za-z0-9-_]+\.[A-Za-z0-9-_]*$"</para>
        /// <para>JWE: (dir): @"^[A-Za-z0-9-_]+\.\.[A-Za-z0-9-_]+\.[A-Za-z0-9-_]+\.[A-Za-z0-9-_]*$"</para>
        /// <para>JWE: (wrappedkey): @"^[A-Za-z0-9-_]+\.[A-Za-z0-9-_]+\.[A-Za-z0-9-_]+\.[A-Za-z0-9-_]+\.[A-Za-z0-9-_]$"</para>
        /// </remarks>
        /// <returns>
        /// <para>'false' if the token is null or whitespace.</para>
        /// <para>'false' if token.Length * 2 >  <see cref="SecurityTokenHandler.MaximumTokenSizeInBytes"/>.</para>
        /// <para>'true' if the token is in JSON compact serialization format.</para>
        /// </returns>
        public override bool CanReadToken(string token)
        {
            if (string.IsNullOrWhiteSpace(token))
                return false;

            if (token.Length * 2 > MaximumTokenSizeInBytes)
            {
                LogHelper.LogInformation(TokenLogMessages.IDX10209, token.Length, MaximumTokenSizeInBytes);
                return false;
            }

            // Set the maximum number of segments to MaxJwtSegmentCount + 1. This controls the number of splits and allows detecting the number of segments is too large.
            // For example: "a.b.c.d.e.f.g.h" => [a], [b], [c], [d], [e], [f.g.h]. 6 segments.
            // If just MaxJwtSegmentCount was used, then [a], [b], [c], [d], [e.f.g.h] would be returned. 5 segments.
            string[] tokenParts = token.Split(new char[] { '.' }, JwtConstants.MaxJwtSegmentCount + 1);
            if (tokenParts.Length == JwtConstants.JwsSegmentCount)
            {
<<<<<<< HEAD
                return RegexJws.IsMatch(tokenString);
            }
            else if (tokenParts.Length == JwtConstants.JweSegmentCount)
            {
                return RegexJwe.IsMatch(tokenString);
=======
                return RegexJws.IsMatch(token);
            }
            else if (tokenParts.Length == JwtConstants.JweSegmentCount)
            {
                return RegexJwe.IsMatch(token);
>>>>>>> 8ea6aba8
            }

            LogHelper.LogInformation(LogMessages.IDX12720);
            return false;
        }

        /// <summary>
        /// Returns a Json Web Token (JWT).
        /// </summary>
        /// <param name="tokenDescriptor">A <see cref="SecurityTokenDescriptor"/> that contains details of contents of the token.</param>
        /// <remarks>A JWS and JWE can be returned.
        /// <para>If <see cref="SecurityTokenDescriptor.EncryptingCredentials"/>is provided, then a JWE will be created.</para>
        /// <para>If <see cref="SecurityTokenDescriptor.SigningCredentials"/> is provided then a JWS will be created.</para>
        /// <para>If both are provided then a JWE with an embedded JWS will be created.</para>
        /// </remarks>
        public virtual string CreateEncodedJwt(SecurityTokenDescriptor tokenDescriptor)
        {
            if (tokenDescriptor == null)
                throw LogHelper.LogArgumentNullException(nameof(tokenDescriptor));

            return CreateJwtSecurityToken(tokenDescriptor).RawData;
        }

        /// <summary>
        /// Creates a JWT in 'Compact Serialization Format'.
        /// </summary>
        /// <param name="issuer">The issuer of the token.</param>
        /// <param name="audience">The audience for this token.</param>
        /// <param name="subject">The source of the <see cref="Claim"/>(s) for this token.</param>
        /// <param name="notBefore">The notbefore time for this token.</param>
        /// <param name="expires">The expiration time for this token.</param>
        /// <param name="issuedAt">The issue time for this token.</param>
        /// <param name="signingCredentials">Contains cryptographic material for generating a signature.</param>
        /// <remarks>If <see cref="ClaimsIdentity.Actor"/> is not null, then a claim { actort, 'value' } will be added to the payload. See <see cref="CreateActorValue"/> for details on how the value is created.
        /// <para>See <seealso cref="JwtHeader"/> for details on how the HeaderParameters are added to the header.</para>
        /// <para>See <seealso cref="JwtPayload"/> for details on how the values are added to the payload.</para>
        /// <para>Each <see cref="Claim"/> in the <paramref name="subject"/> will map <see cref="Claim.Type"/> by applying <see cref="OutboundClaimTypeMap"/>. Modifying <see cref="OutboundClaimTypeMap"/> could change the outbound JWT.</para>
        /// <para>If <see cref="SigningCredentials"/> is provided, then a JWS will be created.</para>
        /// </remarks>
        /// <returns>A Base64UrlEncoded string in 'Compact Serialization Format'.</returns>
        public virtual string CreateEncodedJwt(string issuer, string audience, ClaimsIdentity subject, DateTime? notBefore, DateTime? expires, DateTime? issuedAt, SigningCredentials signingCredentials)
        {
            return CreateJwtSecurityTokenPrivate(issuer, audience, subject, notBefore, expires, issuedAt, signingCredentials, null).RawData;
        }

        /// <summary>
        /// Creates a JWT in 'Compact Serialization Format'.
        /// </summary>
        /// <param name="issuer">The issuer of the token.</param>
        /// <param name="audience">The audience for this token.</param>
        /// <param name="subject">The source of the <see cref="Claim"/>(s) for this token.</param>
        /// <param name="notBefore">Translated into 'epoch time' and assigned to 'nbf'.</param>
        /// <param name="expires">Translated into 'epoch time' and assigned to 'exp'.</param>
        /// <param name="issuedAt">Translated into 'epoch time' and assigned to 'iat'.</param>
        /// <param name="signingCredentials">Contains cryptographic material for signing.</param>
        /// <param name="encryptingCredentials">Contains cryptographic material for encrypting.</param>
        /// <remarks>If <see cref="ClaimsIdentity.Actor"/> is not null, then a claim { actort, 'value' } will be added to the payload. <see cref="CreateActorValue"/> for details on how the value is created.
        /// <para>See <seealso cref="JwtHeader"/> for details on how the HeaderParameters are added to the header.</para>
        /// <para>See <seealso cref="JwtPayload"/> for details on how the values are added to the payload.</para>
        /// <para>Each <see cref="Claim"/> in the <paramref name="subject"/> will map <see cref="Claim.Type"/> by applying <see cref="OutboundClaimTypeMap"/>. Modifying <see cref="OutboundClaimTypeMap"/> could change the outbound JWT.</para>
        /// </remarks>
        /// <returns>A Base64UrlEncoded string in 'Compact Serialization Format'.</returns>
        /// <exception cref="ArgumentException">If 'expires' &lt;= 'notBefore'.</exception>
        public virtual string CreateEncodedJwt(string issuer, string audience, ClaimsIdentity subject, DateTime? notBefore, DateTime? expires, DateTime? issuedAt, SigningCredentials signingCredentials, EncryptingCredentials encryptingCredentials)
        {
            return CreateJwtSecurityTokenPrivate(issuer, audience, subject, notBefore, expires, issuedAt, signingCredentials, encryptingCredentials).RawData;
        }

        /// <summary>
        /// Creates a Json Web Token (JWT).
        /// </summary>
        /// <param name="tokenDescriptor"> A <see cref="SecurityTokenDescriptor"/> that contains details of contents of the token.</param>
        /// <remarks><see cref="SecurityTokenDescriptor.SigningCredentials"/> is used to sign <see cref="JwtSecurityToken.RawData"/>.</remarks>
        public virtual JwtSecurityToken CreateJwtSecurityToken(SecurityTokenDescriptor tokenDescriptor)
        {
            if (tokenDescriptor == null)
                throw LogHelper.LogArgumentNullException(nameof(tokenDescriptor));

            return CreateJwtSecurityTokenPrivate(
                tokenDescriptor.Issuer,
                tokenDescriptor.Audience,
                tokenDescriptor.Subject,
                tokenDescriptor.NotBefore,
                tokenDescriptor.Expires,
                tokenDescriptor.IssuedAt,
                tokenDescriptor.SigningCredentials,
                tokenDescriptor.EncryptingCredentials);
        }

        /// <summary>
        /// Creates a <see cref="JwtSecurityToken"/>
        /// </summary>
        /// <param name="issuer">The issuer of the token.</param>
        /// <param name="audience">The audience for this token.</param>
        /// <param name="subject">The source of the <see cref="Claim"/>(s) for this token.</param>
        /// <param name="notBefore">The notbefore time for this token.</param>
        /// <param name="expires">The expiration time for this token.</param>
        /// <param name="issuedAt">The issue time for this token.</param>
        /// <param name="signingCredentials">Contains cryptographic material for generating a signature.</param>
        /// <param name="encryptingCredentials">Contains cryptographic material for encrypting the token.</param>
        /// <remarks>If <see cref="ClaimsIdentity.Actor"/> is not null, then a claim { actort, 'value' } will be added to the payload. <see cref="CreateActorValue"/> for details on how the value is created.
        /// <para>See <seealso cref="JwtHeader"/> for details on how the HeaderParameters are added to the header.</para>
        /// <para>See <seealso cref="JwtPayload"/> for details on how the values are added to the payload.</para>
        /// <para>Each <see cref="Claim"/> on the <paramref name="subject"/> added will have <see cref="Claim.Type"/> translated according to the mapping found in
        /// <see cref="OutboundClaimTypeMap"/>. Adding and removing to <see cref="OutboundClaimTypeMap"/> will affect the name component of the Json claim.</para>
        /// <para><see cref="SigningCredentials.SigningCredentials(SecurityKey, string)"/> is used to sign <see cref="JwtSecurityToken.RawData"/>.</para>
        /// <para><see cref="EncryptingCredentials.EncryptingCredentials(SecurityKey, string, string)"/> is used to encrypt <see cref="JwtSecurityToken.RawData"/> or <see cref="JwtSecurityToken.RawPayload"/> .</para>
        /// </remarks>
        /// <returns>A <see cref="JwtSecurityToken"/>.</returns>
        /// <exception cref="ArgumentException">If 'expires' &lt;= 'notBefore'.</exception>
        public virtual JwtSecurityToken CreateJwtSecurityToken(string issuer, string audience, ClaimsIdentity subject, DateTime? notBefore, DateTime? expires, DateTime? issuedAt, SigningCredentials signingCredentials, EncryptingCredentials encryptingCredentials)
        {
            return CreateJwtSecurityTokenPrivate(issuer, audience, subject, notBefore, expires, issuedAt, signingCredentials, encryptingCredentials);
        }

        /// <summary>
        /// Creates a <see cref="JwtSecurityToken"/>
        /// </summary>
        /// <param name="issuer">The issuer of the token.</param>
        /// <param name="audience">The audience for this token.</param>
        /// <param name="subject">The source of the <see cref="Claim"/>(s) for this token.</param>
        /// <param name="notBefore">The notbefore time for this token.</param>
        /// <param name="expires">The expiration time for this token.</param>
        /// <param name="issuedAt">The issue time for this token.</param>
        /// <param name="signingCredentials">Contains cryptographic material for generating a signature.</param>
        /// <remarks>If <see cref="ClaimsIdentity.Actor"/> is not null, then a claim { actort, 'value' } will be added to the payload. <see cref="CreateActorValue"/> for details on how the value is created.
        /// <para>See <seealso cref="JwtHeader"/> for details on how the HeaderParameters are added to the header.</para>
        /// <para>See <seealso cref="JwtPayload"/> for details on how the values are added to the payload.</para>
        /// <para>Each <see cref="Claim"/> on the <paramref name="subject"/> added will have <see cref="Claim.Type"/> translated according to the mapping found in
        /// <see cref="OutboundClaimTypeMap"/>. Adding and removing to <see cref="OutboundClaimTypeMap"/> will affect the name component of the Json claim.</para>
        /// <para><see cref="SigningCredentials.SigningCredentials(SecurityKey, string)"/> is used to sign <see cref="JwtSecurityToken.RawData"/>.</para>
        /// </remarks>
        /// <returns>A <see cref="JwtSecurityToken"/>.</returns>
        /// <exception cref="ArgumentException">If 'expires' &lt;= 'notBefore'.</exception>
        public virtual JwtSecurityToken CreateJwtSecurityToken(string issuer = null, string audience = null, ClaimsIdentity subject = null, DateTime? notBefore = null, DateTime? expires = null, DateTime? issuedAt = null, SigningCredentials signingCredentials = null)
        {
            return CreateJwtSecurityTokenPrivate(issuer, audience, subject, notBefore, expires, issuedAt, signingCredentials, null);
        }

        /// <summary>
        /// Creates a Json Web Token (JWT).
        /// </summary>
        /// <param name="tokenDescriptor"> A <see cref="SecurityTokenDescriptor"/> that contains details of contents of the token.</param>
        /// <remarks><see cref="SecurityTokenDescriptor.SigningCredentials"/> is used to sign <see cref="JwtSecurityToken.RawData"/>.</remarks>
        public override SecurityToken CreateToken(SecurityTokenDescriptor tokenDescriptor)
        {
            if (tokenDescriptor == null)
                throw LogHelper.LogArgumentNullException(nameof(tokenDescriptor));

            return CreateJwtSecurityTokenPrivate(
                tokenDescriptor.Issuer,
                tokenDescriptor.Audience,
                tokenDescriptor.Subject,
                tokenDescriptor.NotBefore,
                tokenDescriptor.Expires,
                tokenDescriptor.IssuedAt,
                tokenDescriptor.SigningCredentials,
                tokenDescriptor.EncryptingCredentials);
        }

        private JwtSecurityToken CreateJwtSecurityTokenPrivate(string issuer, string audience, ClaimsIdentity subject, DateTime? notBefore, DateTime? expires, DateTime? issuedAt, SigningCredentials signingCredentials, EncryptingCredentials encryptingCredentials)
        {
            if (SetDefaultTimesOnTokenCreation && (!expires.HasValue || !issuedAt.HasValue || !notBefore.HasValue))
            {
                DateTime now = DateTime.UtcNow;
                if (!expires.HasValue)
                    expires = now + TimeSpan.FromMinutes(TokenLifetimeInMinutes);

                if (!issuedAt.HasValue)
                    issuedAt = now;

                if (!notBefore.HasValue)
                    notBefore = now;
            }

            LogHelper.LogVerbose(LogMessages.IDX12721, (audience ?? "null"), (issuer ?? "null"));
            JwtPayload payload = new JwtPayload(issuer, audience, (subject == null ? null : OutboundClaimTypeTransform(subject.Claims)), notBefore, expires, issuedAt);
            JwtHeader header = signingCredentials == null ? new JwtHeader() : new JwtHeader(signingCredentials, OutboundAlgorithmMap);

            if (subject?.Actor != null)
                payload.AddClaim(new Claim(JwtRegisteredClaimNames.Actort, CreateActorValue(subject.Actor)));

            string rawHeader = header.Base64UrlEncode();
            string rawPayload = payload.Base64UrlEncode();
            string rawSignature = signingCredentials == null ? string.Empty : CreateEncodedSignature(string.Concat(rawHeader, ".", rawPayload), signingCredentials);

            LogHelper.LogInformation(LogMessages.IDX12722, rawHeader, rawPayload, rawSignature);

            if (encryptingCredentials != null)
                return EncryptToken(new JwtSecurityToken(header, payload, rawHeader, rawPayload, rawSignature), encryptingCredentials);
            else
                return new JwtSecurityToken(header, payload, rawHeader, rawPayload, rawSignature);
        }

        private JwtSecurityToken EncryptToken(JwtSecurityToken innerJwt, EncryptingCredentials encryptingCredentials)
        {
            var cryptoProviderFactory = encryptingCredentials.CryptoProviderFactory ?? encryptingCredentials.Key.CryptoProviderFactory;

            if (cryptoProviderFactory == null)
                throw LogHelper.LogExceptionMessage(new ArgumentException(LogMessages.IDX12733));

            // if direct algorithm, look for support
            if (JwtConstants.DirectKeyUseAlg.Equals(encryptingCredentials.Alg, StringComparison.Ordinal))
            {
                if (!cryptoProviderFactory.IsSupportedAlgorithm(encryptingCredentials.Enc, encryptingCredentials.Key))
                    throw LogHelper.LogExceptionMessage(new SecurityTokenEncryptionFailedException(LogHelper.FormatInvariant(TokenLogMessages.IDX10615, encryptingCredentials.Enc, encryptingCredentials.Key)));

                var header = new JwtHeader(encryptingCredentials, OutboundAlgorithmMap);
                var encryptionProvider = cryptoProviderFactory.CreateAuthenticatedEncryptionProvider(encryptingCredentials.Key, encryptingCredentials.Enc);
                if (encryptionProvider == null)
                    throw LogHelper.LogExceptionMessage(new SecurityTokenEncryptionFailedException(LogMessages.IDX12730));

                try
                {
                    var encryptionResult = encryptionProvider.Encrypt(Encoding.UTF8.GetBytes(innerJwt.RawData), Encoding.ASCII.GetBytes(header.Base64UrlEncode()));
                    return new JwtSecurityToken(
                                    header,
                                    innerJwt,
                                    header.Base64UrlEncode(),
                                    string.Empty,
                                    Base64UrlEncoder.Encode(encryptionResult.IV),
                                    Base64UrlEncoder.Encode(encryptionResult.Ciphertext),
                                    Base64UrlEncoder.Encode(encryptionResult.AuthenticationTag));
                }
                catch (Exception ex)
                {
                    throw LogHelper.LogExceptionMessage(new SecurityTokenEncryptionFailedException(LogHelper.FormatInvariant(TokenLogMessages.IDX10616, encryptingCredentials.Enc, encryptingCredentials.Key), ex));
                }
            }
            else
            {
                if (!cryptoProviderFactory.IsSupportedAlgorithm(encryptingCredentials.Alg, encryptingCredentials.Key))
                    throw LogHelper.LogExceptionMessage(new SecurityTokenEncryptionFailedException(LogHelper.FormatInvariant(TokenLogMessages.IDX10615, encryptingCredentials.Alg, encryptingCredentials.Key)));

                SymmetricSecurityKey symmetricKey = null;

                // only 128, 384 and 512 AesCbcHmac for CEK algorithm
                if (SecurityAlgorithms.Aes128CbcHmacSha256.Equals(encryptingCredentials.Enc, StringComparison.Ordinal))
                    symmetricKey = new SymmetricSecurityKey(GenerateKeyBytes(256));
                else if (SecurityAlgorithms.Aes192CbcHmacSha384.Equals(encryptingCredentials.Enc, StringComparison.Ordinal))
                    symmetricKey = new SymmetricSecurityKey(GenerateKeyBytes(384));
                else if (SecurityAlgorithms.Aes256CbcHmacSha512.Equals(encryptingCredentials.Enc, StringComparison.Ordinal))
                    symmetricKey = new SymmetricSecurityKey(GenerateKeyBytes(512));
                else
                    throw LogHelper.LogExceptionMessage(new SecurityTokenEncryptionFailedException(LogHelper.FormatInvariant(TokenLogMessages.IDX10617, SecurityAlgorithms.Aes128CbcHmacSha256, SecurityAlgorithms.Aes192CbcHmacSha384, SecurityAlgorithms.Aes256CbcHmacSha512, encryptingCredentials.Enc)));

                var kwProvider = cryptoProviderFactory.CreateKeyWrapProvider(encryptingCredentials.Key, encryptingCredentials.Alg);
                var wrappedKey = kwProvider.WrapKey(symmetricKey.Key);
                var encryptionProvider = cryptoProviderFactory.CreateAuthenticatedEncryptionProvider(symmetricKey, encryptingCredentials.Enc);
                if (encryptionProvider == null)
                    throw LogHelper.LogExceptionMessage(new SecurityTokenEncryptionFailedException(LogMessages.IDX12730));

                try
                {
                    var header = new JwtHeader(encryptingCredentials, OutboundAlgorithmMap);
                    var encryptionResult = encryptionProvider.Encrypt(Encoding.UTF8.GetBytes(innerJwt.RawData), Encoding.ASCII.GetBytes(header.Base64UrlEncode()));
                    return new JwtSecurityToken(
                                    header,
                                    innerJwt,
                                    header.Base64UrlEncode(),
                                    Base64UrlEncoder.Encode(wrappedKey),
                                    Base64UrlEncoder.Encode(encryptionResult.IV),
                                    Base64UrlEncoder.Encode(encryptionResult.Ciphertext),
                                    Base64UrlEncoder.Encode(encryptionResult.AuthenticationTag));
                }
                catch (Exception ex)
                {
                    throw LogHelper.LogExceptionMessage(new SecurityTokenEncryptionFailedException(LogHelper.FormatInvariant(TokenLogMessages.IDX10616, encryptingCredentials.Enc, encryptingCredentials.Key), ex));
                }
            }
        }

        private static byte[] GenerateKeyBytes(int sizeInBits)
        {
            byte[] key = null;
            if (sizeInBits != 256 && sizeInBits != 384 && sizeInBits != 512)
                throw LogHelper.LogExceptionMessage(new ArgumentException(TokenLogMessages.IDX10401, nameof(sizeInBits)));

            var aes = Aes.Create();
            int halfSizeInBytes = sizeInBits >> 4;
            key = new byte[halfSizeInBytes << 1];
            aes.KeySize = sizeInBits >> 1;
            // The design of AuthenticatedEncryption needs two keys of the same size - generate them, each half size of what's required
            aes.GenerateKey();
            Array.Copy(aes.Key, key, halfSizeInBytes);
            aes.GenerateKey();
            Array.Copy(aes.Key, 0, key, halfSizeInBytes, halfSizeInBytes);

            return key;
        }

        private IEnumerable<Claim> OutboundClaimTypeTransform(IEnumerable<Claim> claims)
        {
            foreach (Claim claim in claims)
            {
                string type = null;
                if (_outboundClaimTypeMap.TryGetValue(claim.Type, out type))
                {
                    yield return new Claim(type, claim.Value, claim.ValueType, claim.Issuer, claim.OriginalIssuer, claim.Subject);
                }
                else
                {
                    yield return claim;
                }
            }
        }

        /// <summary>
        /// Converts a string into an instance of <see cref="JwtSecurityToken"/>.
        /// </summary>
        /// <param name="token">A 'JSON Web Token' (JWT) in JWS or JWE Compact Serialization Format.</param>
        /// <returns>A <see cref="JwtSecurityToken"/></returns>
        /// <exception cref="ArgumentNullException">'token' is null or empty.</exception>
        /// <exception cref="ArgumentException">'token.Length' > <see cref="SecurityTokenHandler.MaximumTokenSizeInBytes"/>.</exception>
        /// <exception cref="ArgumentException"><see cref="CanReadToken(string)"/></exception>
        /// <remarks><para>If the 'token' is in JWE Compact Serialization format, only the protected header will be deserialized.</para>
        /// This method is unable to decrypt the payload. Use <see cref="ValidateToken(string, TokenValidationParameters, out SecurityToken)"/>to obtain the payload.</remarks>
        public JwtSecurityToken ReadJwtToken(string token)
        {
            if (string.IsNullOrEmpty(token))
                throw LogHelper.LogArgumentNullException(nameof(token));

            if (token.Length > MaximumTokenSizeInBytes)
                throw LogHelper.LogExceptionMessage(new ArgumentException(LogHelper.FormatInvariant(TokenLogMessages.IDX10209, token.Length, MaximumTokenSizeInBytes)));

            if (!CanReadToken(token))
                throw LogHelper.LogExceptionMessage(new ArgumentException(LogHelper.FormatInvariant(LogMessages.IDX12709, token)));

            var jwtToken = new JwtSecurityToken();
            jwtToken.Decode(token.Split('.'), token);
            return jwtToken;
        }

        /// <summary>
        /// Converts a string into an instance of <see cref="JwtSecurityToken"/>.
        /// </summary>
        /// <param name="token">A 'JSON Web Token' (JWT) in JWS or JWE Compact Serialization Format.</param>
        /// <returns>A <see cref="JwtSecurityToken"/></returns>
        /// <exception cref="ArgumentNullException">'token' is null or empty.</exception>
        /// <exception cref="ArgumentException">'token.Length * 2' > <see cref="SecurityTokenHandler.MaximumTokenSizeInBytes"/>.</exception>
        /// <exception cref="ArgumentException"><see cref="CanReadToken(string)"/></exception>
        /// <remarks><para>If the 'token' is in JWE Compact Serialization format, only the protected header will be deserialized.</para>
        /// This method is unable to decrypt the payload. Use <see cref="ValidateToken(string, TokenValidationParameters, out SecurityToken)"/>to obtain the payload.</remarks>
        public override SecurityToken ReadToken(string token)
        {
            return ReadJwtToken(token);
        }
        
        /// <summary>
        /// Deserializes token with the provided <see cref="TokenValidationParameters"/>.
        /// </summary>
        /// <param name="reader"><see cref="XmlReader"/>.</param>
        /// <param name="validationParameters">The current <see cref="TokenValidationParameters"/>.</param>
        /// <returns>The <see cref="SecurityToken"/></returns>
        /// <remarks>This method is not current supported.</remarks>
        public override SecurityToken ReadToken(XmlReader reader, TokenValidationParameters validationParameters)
        {
            throw new NotImplementedException();
        }

        /// <summary>
        /// Reads and validates a 'JSON Web Token' (JWT) encoded as a JWS or JWE in Compact Serialized Format.
        /// </summary>
        /// <param name="token">the JWT encoded as JWE or JWS</param>
        /// <param name="validationParameters">Contains validation parameters for the <see cref="JwtSecurityToken"/>.</param>
        /// <param name="validatedToken">The <see cref="JwtSecurityToken"/> that was validated.</param>
        /// <exception cref="ArgumentNullException"><paramref name="token"/> is null or whitespace.</exception>
        /// <exception cref="ArgumentNullException"><paramref name="validationParameters"/> is null.</exception>
        /// <exception cref="ArgumentException"><paramref name="token"/>.Length > MamimumTokenSizeInBytes.</exception>
        /// <exception cref="ArgumentException"><paramref name="token"/> does not have 3 or 5 parts.</exception>
        /// <exception cref="ArgumentException"><see cref="CanReadToken(string)"/> returns false.</exception>
        /// <exception cref="SecurityTokenDecryptionFailedException"><paramref name="token"/> was a JWE was not able to be decrypted.</exception>
        /// <exception cref="SecurityTokenEncryptionKeyNotFoundException"><paramref name="token"/> 'kid' header claim is not null AND decryption fails.</exception>
        /// <exception cref="SecurityTokenException"><paramref name="token"/> 'enc' header claim is null or empty.</exception>
        /// <exception cref="SecurityTokenExpiredException"><paramref name="token"/> 'exp' claim is &lt; DateTime.UtcNow.</exception>
        /// <exception cref="SecurityTokenInvalidAudienceException"><see cref="TokenValidationParameters.ValidAudience"/> is null or whitespace and <see cref="TokenValidationParameters.ValidAudiences"/> is null. Audience is not validated if <see cref="TokenValidationParameters.ValidateAudience"/> is set to false.</exception>
        /// <exception cref="SecurityTokenInvalidAudienceException"><paramref name="token"/> 'aud' claim did not match either <see cref="TokenValidationParameters.ValidAudience"/> or one of <see cref="TokenValidationParameters.ValidAudiences"/>.</exception>
        /// <exception cref="SecurityTokenInvalidLifetimeException"><paramref name="token"/> 'nbf' claim is &gt; 'exp' claim.</exception>
        /// <exception cref="SecurityTokenInvalidSignatureException"><paramref name="token"/>.signature is not properly formatted.</exception>
        /// <exception cref="SecurityTokenNoExpirationException"><paramref name="token"/> 'exp' claim is missing and <see cref="TokenValidationParameters.RequireExpirationTime"/> is true.</exception>
        /// <exception cref="SecurityTokenNoExpirationException"><see cref="TokenValidationParameters.TokenReplayCache"/> is not null and expirationTime.HasValue is false. When a TokenReplayCache is set, tokens require an expiration time.</exception>
        /// <exception cref="SecurityTokenNotYetValidException"><paramref name="token"/> 'nbf' claim is &gt; DateTime.UtcNow.</exception>
        /// <exception cref="SecurityTokenReplayAddFailedException"><paramref name="token"/> could not be added to the <see cref="TokenValidationParameters.TokenReplayCache"/>.</exception>
        /// <exception cref="SecurityTokenReplayDetectedException"><paramref name="token"/> is found in the cache.</exception>
        /// <returns> A <see cref="ClaimsPrincipal"/> from the JWT. Does not include claims found in the JWT header.</returns>
        /// <remarks> 
        /// Many of the exceptions listed above are not thrown directly from this method. See <see cref="Validators"/> to examin the call graph.
        /// </remarks>
        public override ClaimsPrincipal ValidateToken(string token, TokenValidationParameters validationParameters, out SecurityToken validatedToken)
        {
            if (string.IsNullOrWhiteSpace(token))
                throw LogHelper.LogArgumentNullException(nameof(token));

            if (validationParameters == null)
                throw LogHelper.LogArgumentNullException(nameof(validationParameters));

            if (token.Length > MaximumTokenSizeInBytes)
                throw LogHelper.LogExceptionMessage(new ArgumentException(LogHelper.FormatInvariant(TokenLogMessages.IDX10209, token.Length, MaximumTokenSizeInBytes)));

            var tokenParts = token.Split(new char[] { '.' }, JwtConstants.MaxJwtSegmentCount + 1);
            if (tokenParts.Length != JwtConstants.JwsSegmentCount && tokenParts.Length != JwtConstants.JweSegmentCount)
                throw LogHelper.LogExceptionMessage(new ArgumentException(LogHelper.FormatInvariant(LogMessages.IDX12709, token)));

            if (tokenParts.Length == JwtConstants.JweSegmentCount)
            {
                var jwtToken = ReadJwtToken(token);
                var decryptedJwt = DecryptToken(jwtToken, validationParameters);
                var innerToken = ValidateSignature(decryptedJwt, validationParameters);
                ValidateTokenPayload(innerToken, validationParameters);
                jwtToken.InnerToken = innerToken;
                validatedToken = jwtToken;
                return ValidateTokenPayload(innerToken, validationParameters);
            }
            else
            {
                validatedToken = ValidateSignature(token, validationParameters);
                return ValidateTokenPayload(validatedToken as JwtSecurityToken, validationParameters);
                    
            }
        }

        /// <summary>
        /// Validates the JSON payload of a <see cref="JwtSecurityToken"/>.
        /// </summary>
        /// <param name="jwtToken">The token to validate.</param>
        /// <param name="validationParameters">Contains validation parameters for the <see cref="JwtSecurityToken"/>.</param>
        /// <returns>A <see cref="ClaimsPrincipal"/> from the jwt. Does not include the header claims.</returns>
        protected ClaimsPrincipal ValidateTokenPayload(JwtSecurityToken jwtToken, TokenValidationParameters validationParameters)
        {
            DateTime? expires = (jwtToken.Payload.Exp == null) ? null : new DateTime?(jwtToken.ValidTo);
            DateTime? notBefore = (jwtToken.Payload.Nbf == null) ? null : new DateTime?(jwtToken.ValidFrom);

            ValidateLifetime(notBefore, expires, jwtToken, validationParameters);
            ValidateAudience(jwtToken.Audiences, jwtToken, validationParameters);
            string issuer = ValidateIssuer(jwtToken.Issuer, jwtToken, validationParameters);
            ValidateTokenReplay(expires, jwtToken.RawData, validationParameters);
            if (validationParameters.ValidateActor && !string.IsNullOrWhiteSpace(jwtToken.Actor))
            {
                SecurityToken actor = null;
                ValidateToken(jwtToken.Actor, validationParameters.ActorValidationParameters ?? validationParameters, out actor);
            }

            ValidateIssuerSecurityKey(jwtToken.SigningKey, jwtToken, validationParameters);
            var identity = CreateClaimsIdentity(jwtToken, issuer, validationParameters);
            if (validationParameters.SaveSigninToken)
                identity.BootstrapContext = jwtToken.RawData;

            LogHelper.LogInformation(TokenLogMessages.IDX10241, jwtToken.RawData);
            return new ClaimsPrincipal(identity);
        }

        /// <summary>
        /// Serializes a <see cref="JwtSecurityToken"/> into a JWT in Compact Serialization Format.
        /// </summary>
        /// <param name="token"><see cref="JwtSecurityToken"/> to serialize.</param>
        /// <remarks>
        /// <para>The JWT will be serialized as a JWE or JWS.</para>
        /// <para><see cref="JwtSecurityToken.Payload"/> will be used to create the JWT. If there is an inner token, the inner token's payload will be used.</para>
        /// <para>If either <see cref="JwtSecurityToken.SigningCredentials"/> or <see cref="JwtSecurityToken.InnerToken"/>.SigningCredentials are set, the JWT will be signed.</para>
        /// <para>If <see cref="JwtSecurityToken.EncryptingCredentials"/> is set, a JWE will be created using the JWT above as the plaintext.</para>
        /// </remarks>
        /// <exception cref="ArgumentNullException">'token' is null.</exception>
        /// <exception cref="ArgumentException">'token' is not a not <see cref="JwtSecurityToken"/>.</exception>
        /// <exception cref="SecurityTokenEncryptionFailedException">both <see cref="JwtSecurityToken.SigningCredentials"/> and <see cref="JwtSecurityToken.InnerToken"/> are set.</exception>
        /// <exception cref="SecurityTokenEncryptionFailedException">both <see cref="JwtSecurityToken.InnerToken"/> and <see cref="JwtSecurityToken.InnerToken"/>.EncryptingCredentials are set.</exception>
        /// <exception cref="SecurityTokenEncryptionFailedException">if <see cref="JwtSecurityToken.InnerToken"/> is set and <see cref="JwtSecurityToken.EncryptingCredentials"/> is not set.</exception>
        /// <returns>A JWE or JWS in 'Compact Serialization Format'.</returns>
        public override string WriteToken(SecurityToken token)
        {
            if (token == null)
                throw LogHelper.LogArgumentNullException(nameof(token));

            JwtSecurityToken jwtToken = token as JwtSecurityToken;
            if (jwtToken == null)
                throw LogHelper.LogExceptionMessage(new ArgumentException(LogHelper.FormatInvariant(LogMessages.IDX12706, GetType(), typeof(JwtSecurityToken), token.GetType()), nameof(token)));

            var encodedPayload = jwtToken.EncodedPayload;
            var encodedSignature = string.Empty;
            var encodedHeader = string.Empty;
            if (jwtToken.InnerToken != null)
            {
                if (jwtToken.SigningCredentials != null)
                    throw LogHelper.LogExceptionMessage(new SecurityTokenEncryptionFailedException(LogMessages.IDX12736));

                if (jwtToken.InnerToken.Header.EncryptingCredentials != null)
                    throw LogHelper.LogExceptionMessage(new SecurityTokenEncryptionFailedException(LogMessages.IDX12737));

                if (jwtToken.Header.EncryptingCredentials == null)
                    throw LogHelper.LogExceptionMessage(new SecurityTokenEncryptionFailedException(LogMessages.IDX12735));

                if (jwtToken.InnerToken.SigningCredentials != null)
                    encodedSignature = CreateEncodedSignature(string.Concat(jwtToken.InnerToken.EncodedHeader, ".", jwtToken.EncodedPayload), jwtToken.InnerToken.SigningCredentials);

                return EncryptToken(new JwtSecurityToken(jwtToken.InnerToken.Header, jwtToken.InnerToken.Payload, jwtToken.InnerToken.EncodedHeader, encodedPayload, encodedSignature), jwtToken.EncryptingCredentials).RawData;
            }

            // if EncryptingCredentials isn't set, then we need to create JWE
            // first create a new header with the SigningCredentials, Create a JWS then wrap it in a JWE
            var header = jwtToken.EncryptingCredentials == null ? jwtToken.Header : new JwtHeader(jwtToken.SigningCredentials);
            encodedHeader = header.Base64UrlEncode();
            if (jwtToken.SigningCredentials != null)
                encodedSignature =  CreateEncodedSignature(string.Concat(encodedHeader, ".", encodedPayload), jwtToken.SigningCredentials);

            if (jwtToken.EncryptingCredentials != null)
                return EncryptToken(new JwtSecurityToken(header, jwtToken.Payload, encodedHeader, encodedPayload, encodedSignature), jwtToken.EncryptingCredentials).RawData;
            else
                return string.Concat(encodedHeader, ".", encodedPayload, ".", encodedSignature);
        }

        /// <summary>
        /// Produces a signature over the 'input'.
        /// </summary>
        /// <param name="input">String to be signed</param>
        /// <param name="signingCredentials">The <see cref="SigningCredentials"/> that contain crypto specs used to sign the token.</param>
        /// <returns>The bse64urlendcoded signature over the bytes obtained from UTF8Encoding.GetBytes( 'input' ).</returns>
        /// <exception cref="ArgumentNullException">'input' or 'signingCredentials' is null.</exception>
        internal static string CreateEncodedSignature(string input, SigningCredentials signingCredentials)
        {
            if (input == null)
                throw LogHelper.LogArgumentNullException(nameof(input));

            if (signingCredentials == null)
                throw LogHelper.LogArgumentNullException(nameof(signingCredentials));

            var cryptoProviderFactory = signingCredentials.CryptoProviderFactory ?? signingCredentials.Key.CryptoProviderFactory;
            var signatureProvider = cryptoProviderFactory.CreateForSigning(signingCredentials.Key, signingCredentials.Algorithm);
            if (signatureProvider == null)
                throw LogHelper.LogExceptionMessage(new InvalidOperationException(LogHelper.FormatInvariant(TokenLogMessages.IDX10636, (signingCredentials.Key == null ? "Null" : signingCredentials.Key.ToString()), (signingCredentials.Algorithm ?? "Null"))));

            try
            {
                LogHelper.LogVerbose(LogMessages.IDX12645);
                return Base64UrlEncoder.Encode(signatureProvider.Sign(Encoding.UTF8.GetBytes(input)));
            }
            finally
            {
                cryptoProviderFactory.ReleaseSignatureProvider(signatureProvider);
            }
        }

        /// <summary>
        /// Obtains a <see cref="SignatureProvider "/> and validates the signature.
        /// </summary>
        /// <param name="encodedBytes">Bytes to validate.</param>
        /// <param name="signature">Signature to compare against.</param>
        /// <param name="key"><See cref="SecurityKey"/> to use.</param>
        /// <param name="algorithm">Crypto algorithm to use.</param>
        /// <param name="validationParameters">Priority will be given to <see cref="TokenValidationParameters.CryptoProviderFactory"/> over <see cref="SecurityKey.CryptoProviderFactory"/>.</param>
        /// <returns>'true' if signature is valid.</returns>
        private bool ValidateSignature(byte[] encodedBytes, byte[] signature, SecurityKey key, string algorithm, TokenValidationParameters validationParameters)
        {
            var cryptoProviderFactory = validationParameters.CryptoProviderFactory ?? key.CryptoProviderFactory;
            if (!cryptoProviderFactory.IsSupportedAlgorithm(algorithm, key))
            {
                LogHelper.LogInformation(LogMessages.IDX12508, algorithm, key);
                return false;
            }

            var signatureProvider = cryptoProviderFactory.CreateForVerifying(key, algorithm);
            if (signatureProvider == null)
                throw LogHelper.LogExceptionMessage(new InvalidOperationException(LogHelper.FormatInvariant(TokenLogMessages.IDX10647, (key == null ? "Null" : key.ToString()), (algorithm == null ? "Null" : algorithm))));

            try
            {
                return signatureProvider.Verify(encodedBytes, signature);
            }
            finally
            {
                cryptoProviderFactory.ReleaseSignatureProvider(signatureProvider);
            }
        }

        /// <summary>
        /// Validates that the signature, if found or required, is valid.
        /// </summary>
        /// <param name="token">A JWS token.</param>
        /// <param name="validationParameters"><see cref="TokenValidationParameters"/> that contains signing keys.</param>
        /// <exception cref="ArgumentNullException">If 'jwt' is null or whitespace.</exception>
        /// <exception cref="ArgumentNullException">If 'validationParameters' is null.</exception>
        /// <exception cref="SecurityTokenValidationException">If a signature is not found and <see cref="TokenValidationParameters.RequireSignedTokens"/> is true.</exception>
        /// <exception cref="SecurityTokenSignatureKeyNotFoundException">If the 'token' has a key identifier and none of the <see cref="SecurityKey"/>(s) provided result in a validated signature. 
        /// This can indicate that a key refresh is required.</exception>
        /// <exception cref="SecurityTokenInvalidSignatureException">If after trying all the <see cref="SecurityKey"/>(s), none result in a validated signature AND the 'token' does not have a key identifier.</exception>
        /// <returns>A <see cref="JwtSecurityToken"/> that has the signature validated if token was signed.</returns>
        /// <remarks><para>If the 'token' is signed, the signature is validated even if <see cref="TokenValidationParameters.RequireSignedTokens"/> is false.</para>
        /// <para>If the 'token' signature is validated, then the <see cref="JwtSecurityToken.SigningKey"/> will be set to the key that signed the 'token'.It is the responsibility of <see cref="TokenValidationParameters.SignatureValidator"/> to set the <see cref="JwtSecurityToken.SigningKey"/></para></remarks>
        protected virtual JwtSecurityToken ValidateSignature(string token, TokenValidationParameters validationParameters)
        {
            if (string.IsNullOrWhiteSpace(token))
                throw LogHelper.LogArgumentNullException(nameof(token));

            if (validationParameters == null)
                throw LogHelper.LogArgumentNullException(nameof(validationParameters));

            if (validationParameters.SignatureValidator != null)
            {
                var validatedJwtToken = validationParameters.SignatureValidator(token, validationParameters);
                if (validatedJwtToken == null)
                    throw LogHelper.LogExceptionMessage(new SecurityTokenInvalidSignatureException(LogHelper.FormatInvariant(TokenLogMessages.IDX10505, token)));

                var validatedJwt = validatedJwtToken as JwtSecurityToken;
                if (validatedJwt == null)
                    throw LogHelper.LogExceptionMessage(new SecurityTokenInvalidSignatureException(LogHelper.FormatInvariant(TokenLogMessages.IDX10506, typeof(JwtSecurityToken), validatedJwtToken.GetType(), token)));

                return validatedJwt;
            }

            JwtSecurityToken jwtToken = null;

            if (validationParameters.TokenReader != null)
            {
                var securityToken = validationParameters.TokenReader(token, validationParameters);
                if (securityToken == null)
                    throw LogHelper.LogExceptionMessage(new SecurityTokenInvalidSignatureException(LogHelper.FormatInvariant(TokenLogMessages.IDX10510, token)));

                jwtToken = securityToken as JwtSecurityToken;
                if (jwtToken == null)
                    throw LogHelper.LogExceptionMessage(new SecurityTokenInvalidSignatureException(LogHelper.FormatInvariant(TokenLogMessages.IDX10509, typeof(JwtSecurityToken), securityToken.GetType(), token)));
            }
            else
            { 
                jwtToken = ReadJwtToken(token);
            }
                
            byte[] encodedBytes = Encoding.UTF8.GetBytes(jwtToken.RawHeader + "." + jwtToken.RawPayload);
            if (string.IsNullOrEmpty(jwtToken.RawSignature))
            {
                if (validationParameters.RequireSignedTokens)
                    throw LogHelper.LogExceptionMessage(new SecurityTokenInvalidSignatureException(LogHelper.FormatInvariant(TokenLogMessages.IDX10504, token)));
                else
                    return jwtToken;
            }

            bool keyMatched = false;           
            IEnumerable<SecurityKey> keys = null;
            if (validationParameters.IssuerSigningKeyResolver != null)
            {
                keys = validationParameters.IssuerSigningKeyResolver(token, jwtToken, jwtToken.Header.Kid, validationParameters);
            }
            else
            {
                var key = ResolveIssuerSigningKey(token, jwtToken, validationParameters);
                if (key != null)
                {
                    keyMatched = true;
                    keys = new List<SecurityKey> { key };
                }
            }

            if (keys == null)
            {
                // control gets here if:
                // 1. User specified delegate: IssuerSigningKeyResolver returned null
                // 2. ResolveIssuerSigningKey returned null
                // Try all the keys. This is the degenerate case, not concerned about perf.
                keys = GetAllSigningKeys(token, jwtToken, jwtToken.Header.Kid, validationParameters);
            }

            // keep track of exceptions thrown, keys that were tried
            var exceptionStrings = new StringBuilder();
            var keysAttempted = new StringBuilder();
            bool canMatchKey = !string.IsNullOrEmpty(jwtToken.Header.Kid);
            byte[] signatureBytes;

            try
            {
                signatureBytes = Base64UrlEncoder.DecodeBytes(jwtToken.RawSignature);
            }
            catch (FormatException e)
            {
                throw new SecurityTokenInvalidSignatureException(TokenLogMessages.IDX10508, e);
            }

            foreach (var key in keys)
            {
                try
                {
                    if (ValidateSignature(encodedBytes, signatureBytes, key, jwtToken.Header.Alg, validationParameters))
                    {
                        LogHelper.LogInformation(TokenLogMessages.IDX10242, token);
                        jwtToken.SigningKey = key;
                        return jwtToken;
                    }
                }
                catch (Exception ex)
                {
                    exceptionStrings.AppendLine(ex.ToString());
                }

                if (key != null)
                {
                    keysAttempted.AppendLine(key.ToString() + " , KeyId: " + key.KeyId);
                    if (canMatchKey && !keyMatched && key.KeyId != null)
                        keyMatched = jwtToken.Header.Kid.Equals(key.KeyId, StringComparison.Ordinal);
                }
            }

            // if the kid != null and the signature fails, throw SecurityTokenSignatureKeyNotFoundException
            if (!keyMatched && canMatchKey && keysAttempted.Length > 0)
                throw LogHelper.LogExceptionMessage(new SecurityTokenSignatureKeyNotFoundException(LogHelper.FormatInvariant(TokenLogMessages.IDX10501, jwtToken.Header.Kid, jwtToken)));

            if (keysAttempted.Length > 0)
                throw LogHelper.LogExceptionMessage(new SecurityTokenInvalidSignatureException(LogHelper.FormatInvariant(TokenLogMessages.IDX10503, keysAttempted, exceptionStrings, jwtToken)));

            throw LogHelper.LogExceptionMessage(new SecurityTokenInvalidSignatureException(TokenLogMessages.IDX10500));
        }

        private IEnumerable<SecurityKey> GetAllSigningKeys(string token, JwtSecurityToken securityToken, string kid, TokenValidationParameters validationParameters)
        {
            LogHelper.LogInformation(TokenLogMessages.IDX10243);
            if (validationParameters.IssuerSigningKey != null)
                yield return validationParameters.IssuerSigningKey;

            if (validationParameters.IssuerSigningKeys != null)
                foreach (SecurityKey key in validationParameters.IssuerSigningKeys)
                    yield return key;
        }
        
        private IEnumerable<SecurityKey> GetAllDecryptionKeys(TokenValidationParameters validationParameters)
        {
            if (validationParameters.TokenDecryptionKey != null)
                yield return validationParameters.TokenDecryptionKey;

            if (validationParameters.TokenDecryptionKeys != null)
                foreach (SecurityKey key in validationParameters.TokenDecryptionKeys)
                    yield return key;
        }

        /// <summary>
        /// Creates a <see cref="ClaimsIdentity"/> from a <see cref="JwtSecurityToken"/>.
        /// </summary>
        /// <param name="jwtToken">The <see cref="JwtSecurityToken"/> to use as a <see cref="Claim"/> source.</param>
        /// <param name="issuer">The value to set <see cref="Claim.Issuer"/></param>
        /// <param name="validationParameters"> Contains parameters for validating the token.</param>
        /// <returns>A <see cref="ClaimsIdentity"/> containing the <see cref="JwtSecurityToken.Claims"/>.</returns>
        protected virtual ClaimsIdentity CreateClaimsIdentity(JwtSecurityToken jwtToken, string issuer, TokenValidationParameters validationParameters)
        {
            if (jwtToken == null)
                throw LogHelper.LogArgumentNullException(nameof(jwtToken));

            if (validationParameters == null)
                throw LogHelper.LogArgumentNullException(nameof(validationParameters));

            var actualIssuer = issuer;
            if (string.IsNullOrWhiteSpace(issuer))
            {
                LogHelper.LogVerbose(TokenLogMessages.IDX10244, ClaimsIdentity.DefaultIssuer);
                actualIssuer = ClaimsIdentity.DefaultIssuer;
            }

            ClaimsIdentity identity = validationParameters.CreateClaimsIdentity(jwtToken, actualIssuer);
            foreach (Claim jwtClaim in jwtToken.Claims)
            {
                if (_inboundClaimFilter.Contains(jwtClaim.Type))
                    continue;

                string claimType;
                bool wasMapped = true;
                if (!_inboundClaimTypeMap.TryGetValue(jwtClaim.Type, out claimType))
                {
                    claimType = jwtClaim.Type;
                    wasMapped = false;
                }

                if (claimType == ClaimTypes.Actor)
                {
                    if (identity.Actor != null)
                        throw LogHelper.LogExceptionMessage(new InvalidOperationException(LogHelper.FormatInvariant(LogMessages.IDX12710, JwtRegisteredClaimNames.Actort, jwtClaim.Value)));

                    if (CanReadToken(jwtClaim.Value))
                    {
                        JwtSecurityToken actor = ReadToken(jwtClaim.Value) as JwtSecurityToken;
                        identity.Actor = CreateClaimsIdentity(actor, actualIssuer, validationParameters);
                    }
                }

                Claim claim = new Claim(claimType, jwtClaim.Value, jwtClaim.ValueType, actualIssuer, actualIssuer, identity);

                if (jwtClaim.Properties.Count > 0)
                {
                    foreach (var kv in jwtClaim.Properties)
                    {
                        claim.Properties[kv.Key] = kv.Value;
                    }
                }
                if (wasMapped)
                    claim.Properties[ShortClaimTypeProperty] = jwtClaim.Type;

                identity.AddClaim(claim);
            }

            return identity;
        }

        /// <summary>
        /// Creates the 'value' for the actor claim: { actort, 'value' }
        /// </summary>
        /// <param name="actor"><see cref="ClaimsIdentity"/> as actor.</param>
        /// <returns><see cref="string"/> representing the actor.</returns>
        /// <remarks>If <see cref="ClaimsIdentity.BootstrapContext"/> is not null:
        /// <para>&#160;&#160;If 'type' is 'string', return as string.</para>
        /// <para>&#160;&#160;if 'type' is 'BootstrapContext' and 'BootstrapContext.SecurityToken' is 'JwtSecurityToken'</para>
        /// <para>&#160;&#160;&#160;&#160;if 'JwtSecurityToken.RawData' != null, return RawData.</para>        
        /// <para>&#160;&#160;&#160;&#160;else return <see cref="JwtSecurityTokenHandler.WriteToken( SecurityToken )"/>.</para>        
        /// <para>&#160;&#160;if 'BootstrapContext.Token' != null, return 'Token'.</para>
        /// <para>default: <see cref="JwtSecurityTokenHandler.WriteToken(SecurityToken)"/> new ( <see cref="JwtSecurityToken"/>( actor.Claims ).</para>
        /// </remarks>
        /// <exception cref="ArgumentNullException">'actor' is null.</exception>
        protected virtual string CreateActorValue(ClaimsIdentity actor)
        {
            if (actor == null)
                throw LogHelper.LogArgumentNullException(nameof(actor));

            if (actor.BootstrapContext != null)
            {
                string encodedJwt = actor.BootstrapContext as string;
                if (encodedJwt != null)
                {
                    LogHelper.LogVerbose(LogMessages.IDX12713);
                    return encodedJwt;
                }

                JwtSecurityToken jwtToken = actor.BootstrapContext as JwtSecurityToken;
                if (jwtToken != null)
                {
                    if (jwtToken.RawData != null)
                    {
                        LogHelper.LogVerbose(LogMessages.IDX12714);
                        return jwtToken.RawData;
                    }
                    else
                    {
                        LogHelper.LogVerbose(LogMessages.IDX12715);
                        return this.WriteToken(jwtToken);
                    }
                }

                LogHelper.LogVerbose(LogMessages.IDX12711);
            }

            LogHelper.LogVerbose(LogMessages.IDX12712);
            return WriteToken(new JwtSecurityToken(claims: actor.Claims));
        }

        /// <summary>
        /// Determines if the audiences found in a <see cref="JwtSecurityToken"/> are valid.
        /// </summary>
        /// <param name="audiences">The audiences found in the <see cref="JwtSecurityToken"/>.</param>
        /// <param name="jwtToken">The <see cref="JwtSecurityToken"/> being validated.</param>
        /// <param name="validationParameters"><see cref="TokenValidationParameters"/> required for validation.</param>
        /// <remarks>See <see cref="Validators.ValidateAudience"/> for additional details.</remarks>
        protected virtual void ValidateAudience(IEnumerable<string> audiences, JwtSecurityToken jwtToken, TokenValidationParameters validationParameters)
        {
            Validators.ValidateAudience(audiences, jwtToken, validationParameters);
        }

        /// <summary>
        /// Validates the lifetime of a <see cref="JwtSecurityToken"/>.
        /// </summary>
        /// <param name="notBefore">The <see cref="DateTime"/> value of the 'nbf' claim if it exists in the 'jwtToken'.</param>
        /// <param name="expires">The <see cref="DateTime"/> value of the 'exp' claim if it exists in the 'jwtToken'.</param>
        /// <param name="jwtToken">The <see cref="JwtSecurityToken"/> being validated.</param>
        /// <param name="validationParameters"><see cref="TokenValidationParameters"/> required for validation.</param>
        /// <remarks><see cref="Validators.ValidateLifetime"/> for additional details.</remarks>
        protected virtual void ValidateLifetime(DateTime? notBefore, DateTime? expires, JwtSecurityToken jwtToken, TokenValidationParameters validationParameters)
        {
            Validators.ValidateLifetime(notBefore, expires, jwtToken, validationParameters);
        }

        /// <summary>
        /// Determines if the issuer found in a <see cref="JwtSecurityToken"/> is valid.
        /// </summary>
        /// <param name="issuer">The issuer to validate</param>
        /// <param name="jwtToken">The <see cref="JwtSecurityToken"/> that is being validated.</param>
        /// <param name="validationParameters"><see cref="TokenValidationParameters"/> required for validation.</param>
        /// <returns>The issuer to use when creating the <see cref="Claim"/>(s) in the <see cref="ClaimsIdentity"/>.</returns>
        /// <remarks><see cref="Validators.ValidateIssuer"/> for additional details.</remarks>
        protected virtual string ValidateIssuer(string issuer, JwtSecurityToken jwtToken, TokenValidationParameters validationParameters)
        {
            return Validators.ValidateIssuer(issuer, jwtToken, validationParameters);
        }

        /// <summary>
        /// Determines if a <see cref="JwtSecurityToken"/> is already validated.
        /// </summary>
        /// <param name="expires">The <see cref="DateTime"/> value of the 'exp' claim if it exists in the <see cref="JwtSecurityToken"/>'.</param>
        /// <param name="securityToken">The <see cref="JwtSecurityToken"/> that is being validated.</param>
        /// <param name="validationParameters"><see cref="TokenValidationParameters"/> required for validation.</param>
        protected virtual void ValidateTokenReplay(DateTime? expires, string securityToken, TokenValidationParameters validationParameters)
        {
            Validators.ValidateTokenReplay(expires, securityToken, validationParameters);
        }

        /// <summary>
        /// Returns a <see cref="SecurityKey"/> to use when validating the signature of a token.
        /// </summary>
        /// <param name="token">The <see cref="string"/> representation of the token that is being validated.</param>
        /// <param name="jwtToken">The <see cref="JwtSecurityToken"/> that is being validated.</param>
        /// <param name="validationParameters">A <see cref="TokenValidationParameters"/>  required for validation.</param>
        /// <returns>Returns a <see cref="SecurityKey"/> to use for signature validation.</returns>
        /// <remarks>If key fails to resolve, then null is returned</remarks>
        protected virtual SecurityKey ResolveIssuerSigningKey(string token, JwtSecurityToken jwtToken, TokenValidationParameters validationParameters)
        {
            if (validationParameters == null)
                throw LogHelper.LogArgumentNullException(nameof(validationParameters));

            if (jwtToken == null)
                throw LogHelper.LogArgumentNullException(nameof(jwtToken));

            if (!string.IsNullOrEmpty(jwtToken.Header.Kid))
            {
                string kid = jwtToken.Header.Kid;
                if (validationParameters.IssuerSigningKey != null && string.Equals(validationParameters.IssuerSigningKey.KeyId, kid, StringComparison.Ordinal))
                    return validationParameters.IssuerSigningKey;

                if (validationParameters.IssuerSigningKeys != null)
                {
                    foreach (SecurityKey signingKey in validationParameters.IssuerSigningKeys)
                    {
                        if (signingKey != null && string.Equals(signingKey.KeyId, kid, StringComparison.Ordinal))
                        {
                            return signingKey;
                        }
                    }
                }
            }

            if (!string.IsNullOrEmpty(jwtToken.Header.X5t))
            {
                string x5t = jwtToken.Header.X5t;
                if (validationParameters.IssuerSigningKey != null)
                {
                    if (string.Equals(validationParameters.IssuerSigningKey.KeyId, x5t, StringComparison.Ordinal))
                        return validationParameters.IssuerSigningKey;

                    X509SecurityKey x509Key = validationParameters.IssuerSigningKey as X509SecurityKey;
                    if (x509Key != null && string.Equals(x509Key.X5t, x5t, StringComparison.Ordinal))
                        return validationParameters.IssuerSigningKey;
                }

                if (validationParameters.IssuerSigningKeys != null)
                {
                    foreach (SecurityKey signingKey in validationParameters.IssuerSigningKeys)
                    {
                        if (signingKey != null && string.Equals(signingKey.KeyId, x5t, StringComparison.Ordinal))
                        {
                            return signingKey;
                        }
                    }
                }
            }

            return null;
        }

        /// <summary>
        /// Returns a <see cref="SecurityKey"/> to use when decryption a JWE.
        /// </summary>
        /// <param name="token">The <see cref="string"/> the token that is being decrypted.</param>
        /// <param name="jwtToken">The <see cref="JwtSecurityToken"/> that is being decrypted.</param>
        /// <param name="validationParameters">A <see cref="TokenValidationParameters"/>  required for validation.</param>
        /// <returns>Returns a <see cref="SecurityKey"/> to use for signature validation.</returns>
        /// <remarks>If key fails to resolve, then null is returned</remarks>
        protected virtual SecurityKey ResolveTokenDecryptionKey(string token, JwtSecurityToken jwtToken, TokenValidationParameters validationParameters)
        {
            if (jwtToken == null)
                throw LogHelper.LogArgumentNullException(nameof(jwtToken));

            if (validationParameters == null)
                throw LogHelper.LogArgumentNullException(nameof(validationParameters));

            if (!string.IsNullOrEmpty(jwtToken.Header.Kid))
            {
                if (validationParameters.TokenDecryptionKey != null && string.Equals(validationParameters.TokenDecryptionKey.KeyId, jwtToken.Header.Kid, StringComparison.Ordinal))
                    return validationParameters.TokenDecryptionKey;

                if (validationParameters.TokenDecryptionKeys != null)
                {
                    foreach (var key in validationParameters.TokenDecryptionKeys)
                    {
                        if (key != null && string.Equals(key.KeyId, jwtToken.Header.Kid, StringComparison.Ordinal))
                            return key;
                    }
                }

                if (!string.IsNullOrEmpty(jwtToken.Header.X5t))
                {
                    if (validationParameters.TokenDecryptionKey != null)
                    {
                        if (string.Equals(validationParameters.TokenDecryptionKey.KeyId, jwtToken.Header.X5t, StringComparison.Ordinal))
                            return validationParameters.TokenDecryptionKey;

                        X509SecurityKey x509Key = validationParameters.TokenDecryptionKey as X509SecurityKey;
                        if (x509Key != null && string.Equals(x509Key.X5t, jwtToken.Header.X5t, StringComparison.Ordinal))
                            return validationParameters.TokenDecryptionKey;
                    }

                    if (validationParameters.TokenDecryptionKeys != null)
                    {
                        foreach (var key in validationParameters.TokenDecryptionKeys)
                        {
                            if (key != null && string.Equals(key.KeyId, jwtToken.Header.X5t, StringComparison.Ordinal))
                                return key;

                            X509SecurityKey x509Key = key as X509SecurityKey;
                            if (x509Key != null && string.Equals(x509Key.X5t, jwtToken.Header.X5t, StringComparison.Ordinal))
                                return key;
                        }
                    }
                }
            }

            return null;
        }

        private string DecryptToken(JwtSecurityToken jwtToken, CryptoProviderFactory cryptoProviderFactory, SecurityKey key)
        {
            var decryptionProvider = cryptoProviderFactory.CreateAuthenticatedEncryptionProvider(key, jwtToken.Header.Enc);
            if (decryptionProvider == null)
                throw LogHelper.LogExceptionMessage(new InvalidOperationException(LogHelper.FormatInvariant(TokenLogMessages.IDX10610, key, jwtToken.Header.Enc)));

            return UTF8Encoding.UTF8.GetString(
                decryptionProvider.Decrypt(
                    Base64UrlEncoder.DecodeBytes(jwtToken.RawCiphertext),
                    Encoding.ASCII.GetBytes(jwtToken.RawHeader),
                    Base64UrlEncoder.DecodeBytes(jwtToken.RawInitializationVector),
                    Base64UrlEncoder.DecodeBytes(jwtToken.RawAuthenticationTag)
                ));
        }

        /// <summary>
        /// Decrypts a JWE and returns the clear text 
        /// </summary>
        /// <param name="jwtToken">the JWE that contains the cypher text.</param>
        /// <param name="validationParameters">contains crypto material.</param>
        /// <returns>the decoded / cleartext contents of the JWE.</returns>
        /// <exception cref="ArgumentNullException">if 'jwtToken' is null.</exception>
        /// <exception cref="ArgumentNullException">if 'validationParameters' is null.</exception>
        /// <exception cref="SecurityTokenException">if 'jwtToken.Header.enc' is null or empty.</exception>
        /// <exception cref="SecurityTokenEncryptionKeyNotFoundException">if 'jwtToken.Header.kid' is not null AND decryption fails.</exception>
        /// <exception cref="SecurityTokenDecryptionFailedException">if the JWE was not able to be decrypted.</exception>
        protected string DecryptToken(JwtSecurityToken jwtToken, TokenValidationParameters validationParameters)
        {
            if (jwtToken == null)
                throw LogHelper.LogArgumentNullException(nameof(jwtToken));

            if (validationParameters == null)
                throw LogHelper.LogArgumentNullException(nameof(validationParameters));

            if (string.IsNullOrEmpty(jwtToken.Header.Enc))
                throw LogHelper.LogExceptionMessage(new SecurityTokenException(LogHelper.FormatInvariant(TokenLogMessages.IDX10612)));

            var keys = GetContentEncryptionKeys(jwtToken, validationParameters);

            // keep track of exceptions thrown, keys that were tried
            StringBuilder exceptionStrings = new StringBuilder();
            StringBuilder keysAttempted = new StringBuilder();
            foreach (SecurityKey key in keys)
            {
                var cryptoProviderFactory = validationParameters.CryptoProviderFactory ?? key.CryptoProviderFactory;
                if (cryptoProviderFactory == null)
                {
                    LogHelper.LogWarning(TokenLogMessages.IDX10607, key);
                    continue;
                }

                if (!cryptoProviderFactory.IsSupportedAlgorithm(jwtToken.Header.Enc, key))
                {
                    LogHelper.LogWarning(TokenLogMessages.IDX10611, jwtToken.Header.Enc, key);
                    continue;
                }

                try
                {
                    return DecryptToken(jwtToken, cryptoProviderFactory, key);
                }
                catch (Exception ex)
                {
                    exceptionStrings.AppendLine(ex.ToString());
                }

                if (key != null)
                    keysAttempted.AppendLine(key.ToString());
            }

            if (keysAttempted.Length > 0)
                throw LogHelper.LogExceptionMessage(new SecurityTokenDecryptionFailedException(LogHelper.FormatInvariant(TokenLogMessages.IDX10603, keysAttempted, exceptionStrings, jwtToken.RawData)));

            throw LogHelper.LogExceptionMessage(new SecurityTokenDecryptionFailedException(LogHelper.FormatInvariant(TokenLogMessages.IDX10609, jwtToken.RawData)));
        }

        private IEnumerable<SecurityKey> GetContentEncryptionKeys(JwtSecurityToken jwtToken, TokenValidationParameters validationParameters)
        {
            IEnumerable<SecurityKey> keys = null;

            if (validationParameters.TokenDecryptionKeyResolver != null)
                keys = validationParameters.TokenDecryptionKeyResolver(jwtToken.RawData, jwtToken, jwtToken.Header.Kid, validationParameters);
            else
            {
                var key = ResolveTokenDecryptionKey(jwtToken.RawData, jwtToken, validationParameters);
                if (key != null)
                    keys = new List<SecurityKey> { key };
            }

            // control gets here if:
            // 1. User specified delegate: TokenDecryptionKeyResolver returned null
            // 2. ResolveTokenDecryptionKey returned null
            // Try all the keys. This is the degenerate case, not concerned about perf.
            if (keys == null)
                keys = GetAllDecryptionKeys(validationParameters);

            if (jwtToken.Header.Alg.Equals(JwtConstants.DirectKeyUseAlg))
                return keys;

            var unwrappedKeys = new List<SecurityKey>();
            foreach(var key in keys)
            {
                if (key.CryptoProviderFactory.IsSupportedAlgorithm(jwtToken.Header.Alg, key))
                {
                    var kwp = key.CryptoProviderFactory.CreateKeyWrapProviderForUnwrap(key, jwtToken.Header.Alg);
                    var unwrappedKey = kwp.UnwrapKey(Base64UrlEncoder.DecodeBytes(jwtToken.RawEncryptedKey));
                    unwrappedKeys.Add(new SymmetricSecurityKey(unwrappedKey));
                }
            }

            return unwrappedKeys;
        }

        private byte[] GetSymmetricSecurityKey(SecurityKey key)
        {
            if (key == null)
                throw LogHelper.LogArgumentNullException(nameof(key));

            // try to use the provided key directly.
            SymmetricSecurityKey symmetricSecurityKey = key as SymmetricSecurityKey;
            if (symmetricSecurityKey != null)
                return symmetricSecurityKey.Key;
            else
            {
                JsonWebKey jsonWebKey = key as JsonWebKey;
                if (jsonWebKey != null && jsonWebKey.K != null)
                    return Base64UrlEncoder.DecodeBytes(jsonWebKey.K);
            }

            return null;
        }

        /// <summary>
        /// Gets or sets a bool that controls if token creation will set default 'exp', 'nbf' and 'iat' if not specified.
        /// </summary>
        /// <remarks>See: <see cref="DefaultTokenLifetimeInMinutes"/>, <see cref="TokenLifetimeInMinutes"/> for defaults and configuration.</remarks>
        [DefaultValue(true)]
        public bool SetDefaultTimesOnTokenCreation { get; set; } = true;

        /// <summary>
        /// Validates the <see cref="JwtSecurityToken.SigningKey"/> is an expected value.
        /// </summary>
        /// <param name="key">The <see cref="SecurityKey"/> that signed the <see cref="SecurityToken"/>.</param>
        /// <param name="securityToken">The <see cref="JwtSecurityToken"/> to validate.</param>
        /// <param name="validationParameters">The current <see cref="TokenValidationParameters"/>.</param>
        /// <remarks>If the <see cref="JwtSecurityToken.SigningKey"/> is a <see cref="X509SecurityKey"/> then the X509Certificate2 will be validated using the CertificateValidator.</remarks>
        protected virtual void ValidateIssuerSecurityKey(SecurityKey key, JwtSecurityToken securityToken, TokenValidationParameters validationParameters)
        {
            Validators.ValidateIssuerSecurityKey(key, securityToken, validationParameters);
        }

        /// <summary>
        /// Serializes to XML a token of the type handled by this instance.
        /// </summary>
        /// <param name="writer">The XML writer.</param>
        /// <param name="token">A token of type <see cref="TokenType"/>.</param>
        public override void WriteToken(XmlWriter writer, SecurityToken token)
        {
            throw new NotImplementedException();
        }
    }
}<|MERGE_RESOLUTION|>--- conflicted
+++ resolved
@@ -100,17 +100,10 @@
                  { SecurityAlgorithms.RsaSha256Signature, SecurityAlgorithms.RsaSha256 },
                  { SecurityAlgorithms.RsaSha384Signature, SecurityAlgorithms.RsaSha384 },
                  { SecurityAlgorithms.RsaSha512Signature, SecurityAlgorithms.RsaSha512 },
-<<<<<<< HEAD
-             };
-
-             RegexJws = new Regex(JwtConstants.JsonCompactSerializationRegex, RegexOptions.Compiled | RegexOptions.CultureInvariant, TimeSpan.FromMilliseconds(100));
-             RegexJwe = new Regex(JwtConstants.JweCompactSerializationRegex, RegexOptions.Compiled | RegexOptions.CultureInvariant, TimeSpan.FromMilliseconds(100));                    
-=======
             };
 
             RegexJws = new Regex(JwtConstants.JsonCompactSerializationRegex, RegexOptions.Compiled | RegexOptions.CultureInvariant, TimeSpan.FromMilliseconds(100));
             RegexJwe = new Regex(JwtConstants.JweCompactSerializationRegex, RegexOptions.Compiled | RegexOptions.CultureInvariant, TimeSpan.FromMilliseconds(100));
->>>>>>> 8ea6aba8
         }
 
         /// <summary>
@@ -321,19 +314,11 @@
             string[] tokenParts = token.Split(new char[] { '.' }, JwtConstants.MaxJwtSegmentCount + 1);
             if (tokenParts.Length == JwtConstants.JwsSegmentCount)
             {
-<<<<<<< HEAD
-                return RegexJws.IsMatch(tokenString);
+                return RegexJws.IsMatch(token);
             }
             else if (tokenParts.Length == JwtConstants.JweSegmentCount)
             {
-                return RegexJwe.IsMatch(tokenString);
-=======
-                return RegexJws.IsMatch(token);
-            }
-            else if (tokenParts.Length == JwtConstants.JweSegmentCount)
-            {
                 return RegexJwe.IsMatch(token);
->>>>>>> 8ea6aba8
             }
 
             LogHelper.LogInformation(LogMessages.IDX12720);
